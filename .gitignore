# Created by https://www.gitignore.io/api/macos,python,windows,pycharm
# Edit at https://www.gitignore.io/?templates=macos,python,windows,pycharm

### macOS ###
# General
.DS_Store
.AppleDouble
.LSOverride

# Icon must end with two \r
Icon

# Thumbnails
._*

# Files that might appear in the root of a volume
.DocumentRevisions-V100
.fseventsd
.Spotlight-V100
.TemporaryItems
.Trashes
.VolumeIcon.icns
.com.apple.timemachine.donotpresent

# Directories potentially created on remote AFP share
.AppleDB
.AppleDesktop
Network Trash Folder
Temporary Items
.apdisk

### PyCharm ###
# Covers JetBrains IDEs: IntelliJ, RubyMine, PhpStorm, AppCode, PyCharm, CLion, Android Studio and WebStorm
# Reference: https://intellij-support.jetbrains.com/hc/en-us/articles/206544839

# User-specific stuff
.idea/**/workspace.xml
.idea/**/tasks.xml
.idea/**/usage.statistics.xml
.idea/**/dictionaries
.idea/**/shelf

# Generated files
.idea/**/contentModel.xml

# Sensitive or high-churn files
.idea/**/dataSources/
.idea/**/dataSources.ids
.idea/**/dataSources.local.xml
.idea/**/sqlDataSources.xml
.idea/**/dynamic.xml
.idea/**/uiDesigner.xml
.idea/**/dbnavigator.xml

# Gradle
.idea/**/gradle.xml
.idea/**/libraries

# Gradle and Maven with auto-import
# When using Gradle or Maven with auto-import, you should exclude module files,
# since they will be recreated, and may cause churn.  Uncomment if using
# auto-import.
# .idea/modules.xml
# .idea/*.iml
# .idea/modules

# CMake
cmake-build-*/

# Mongo Explorer plugin
.idea/**/mongoSettings.xml

# File-based project format
*.iws

# IntelliJ
out/

# mpeltonen/sbt-idea plugin
.idea_modules/

# JIRA plugin
atlassian-ide-plugin.xml

# Cursive Clojure plugin
.idea/replstate.xml

# Crashlytics plugin (for Android Studio and IntelliJ)
com_crashlytics_export_strings.xml
crashlytics.properties
crashlytics-build.properties
fabric.properties

# Editor-based Rest Client
.idea/httpRequests

# Android studio 3.1+ serialized cache file
.idea/caches/build_file_checksums.ser

### PyCharm Patch ###
# Comment Reason: https://github.com/joeblau/gitignore.io/issues/186#issuecomment-215987721

# *.iml
# modules.xml
# .idea/misc.xml
# *.ipr

# Sonarlint plugin
.idea/sonarlint

### Python ###
# Byte-compiled / optimized / DLL files
__pycache__/
*.py[cod]
*$py.class

# C extensions
*.so

# Distribution / packaging
.Python
build/
develop-eggs/
dist/
downloads/
eggs/
.eggs/
lib/
lib64/
parts/
sdist/
var/
wheels/
pip-wheel-metadata/
share/python-wheels/
*.egg-info/
.installed.cfg
*.egg
MANIFEST

# PyInstaller
#  Usually these files are written by a python script from a template
#  before PyInstaller builds the exe, so as to inject date/other infos into it.
*.manifest
*.spec

# Installer logs
pip-log.txt
pip-delete-this-directory.txt

# Unit test / coverage reports
htmlcov/
.tox/
.nox/
.coverage
.coverage.*
.cache
nosetests.xml
coverage.xml
*.cover
.hypothesis/
.pytest_cache/

# Translations
*.mo
*.pot

# Django stuff:
*.log
local_settings.py
db.sqlite3

# Flask stuff:
instance/
.webassets-cache

# Scrapy stuff:
.scrapy

# Sphinx documentation
docs/_build/

# PyBuilder
target/

# Jupyter Notebook
.ipynb_checkpoints

# IPython
profile_default/
ipython_config.py

# pyenv
.python-version

# celery beat schedule file
celerybeat-schedule

# SageMath parsed files
*.sage.py

# Environments
.env
.venv
env/
venv/
ENV/
env.bak/
venv.bak/

# Spyder project settings
.spyderproject
.spyproject

# Rope project settings
.ropeproject

# mkdocs documentation
/site

# mypy
.mypy_cache/
.dmypy.json
dmypy.json

# Pyre type checker
.pyre/

### Python Patch ###
.venv/

### Windows ###
# Windows thumbnail cache files
Thumbs.db
ehthumbs.db
ehthumbs_vista.db

# Dump file
*.stackdump

# Folder config file
[Dd]esktop.ini

# Recycle Bin used on file shares
$RECYCLE.BIN/

# Windows Installer files
*.cab
*.msi
*.msix
*.msm
*.msp

# Windows shortcuts
*.lnk

# End of https://www.gitignore.io/api/macos,python,windows,pycharm
.idea/misc.xml
<<<<<<< HEAD


# Dataset
resources/torchtext
=======
presentation.html
>>>>>>> 9716f0ee
<|MERGE_RESOLUTION|>--- conflicted
+++ resolved
@@ -256,11 +256,9 @@
 
 # End of https://www.gitignore.io/api/macos,python,windows,pycharm
 .idea/misc.xml
-<<<<<<< HEAD
-
-
-# Dataset
-resources/torchtext
-=======
+
+# Notebook Export
 presentation.html
->>>>>>> 9716f0ee
+
+# Dataset local cache
+resources/torchtext