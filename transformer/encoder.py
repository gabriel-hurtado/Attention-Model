--- conflicted
+++ resolved
@@ -1,14 +1,8 @@
 import torch.nn as nn
 from torch import Tensor
 
-<<<<<<< HEAD
-from layers import ResidualConnection
-from utils import clones
-=======
-from transformer.attention import MultiHeadAttention
-from transformer.layers import PositionwiseFeedForward, ResidualConnection
+from transformer.layers import ResidualConnection
 from transformer.utils import clone
->>>>>>> 7cac9b5a
 
 
 class Encoder(nn.Module):
@@ -18,11 +12,7 @@
     Constituted of a stack of N identical layers.
     """
 
-<<<<<<< HEAD
     def __init__(self, layer: nn.Module, n_layers: int):
-=======
-    def __init__(self, layer: nn.Module, N: int):
->>>>>>> 7cac9b5a
         """
         Constructor for the global Encoder.
 
@@ -30,14 +20,8 @@
         :param n_layers: Number of layers to use.
         """
         # call base constructor
-<<<<<<< HEAD
         super().__init__()
-        self.layers = clones(layer, n_layers)
-=======
-        super(Encoder, self).__init__()
-
-        self.layers = clone(layer, N)
->>>>>>> 7cac9b5a
+        self.layers = clone(layer, n_layers)
 
     def forward(self, x: Tensor, mask=None, verbose=False) -> Tensor:
         """
@@ -68,11 +52,7 @@
             v -------------------------> |                v ---------------- |
     """
 
-<<<<<<< HEAD
     def __init__(self, size: int, self_attention: nn.Module, feed_forward: nn.Module,
-=======
-    def __init__(self, size: int, self_attn: nn.Module, feed_forward: nn.Module,
->>>>>>> 7cac9b5a
                  dropout: float):
         """
         Constructor for the ``EncoderLayer`` class.
@@ -82,10 +62,6 @@
         :param feed_forward: Class used for the feed-forward part of the layer.
         :param dropout: Dropout probability.
         """
-<<<<<<< HEAD
-        # call base constructor
-=======
->>>>>>> 7cac9b5a
         super().__init__()
 
         # get self-attn & feed-forward sub-modules
@@ -107,25 +83,6 @@
         :return: Output of the EncoderLayer, should be of the same shape as the input.
 
         """
-<<<<<<< HEAD
         attention_out = self.sublayer[0](x, lambda x: self.self_attention(x, x, x, mask))
-=======
-        attn_out = self.sublayer[0](x, lambda x: self.self_attn(x, x, x, mask))
-
-        return self.sublayer[1](attn_out, self.feed_forward)
-
-
-if __name__ == '__main__':
-    enc_layer = EncoderLayer(size=512,
-                             self_attn=MultiHeadAttention(n_head=8, d_model=512, d_k=64, d_v=64,
-                                                          dropout=0.1),
-                             feed_forward=PositionwiseFeedForward(d_model=512, d_ff=2048,
-                                                                  dropout=0.1), dropout=0.1)
-
-    encoder = Encoder(layer=enc_layer, N=6)
-    x = torch.ones((64, 10, 512))
-
-    out = encoder(x, None, True)
->>>>>>> 7cac9b5a
 
         return self.sublayer[1](attention_out, self.feed_forward)