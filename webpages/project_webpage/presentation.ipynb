--- conflicted
+++ resolved
@@ -329,11 +329,7 @@
    "source": [
     "### Training, validation and testing workflow\n",
     "\n",
-<<<<<<< HEAD
     "The `Transformer` model is stated as being a non-recurrent deep-learning model. While this is true during training, this statement is - from our opinion - misleading during inference.\n",
-=======
-    "The Transformer model is stated as being a non-recurrent deep-learning model. While this is true during training, this statement is — from our opinion — false during inference.\n",
->>>>>>> f3190006
     "\n",
     "During training, recurrence is actually simulated by using a mask which hides the subsequent words of the sentence.\n",
     "\n",
